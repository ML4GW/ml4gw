import os
import warnings
from typing import Optional, Sequence, Union

import h5py
import numpy as np
import torch

from ..types import WaveformTensor


class ContiguousHdf5Warning(Warning):
    pass


def gps_from_fname(fname: str) -> tuple[int, int]:
    """
    background-1403027575-9210.h5  ➔  (1403027575, 9210)
    """
    stem = os.path.basename(fname).replace(".h5", "")
    _, g0, dur = stem.split("-")
    return int(g0), int(dur)


def read_glitch_times(glitch_file: str, ifos: Sequence[str]) -> np.ndarray:
    """
    Returns an array (possibly empty) with all Omicron trigger gps times
    stored under <ifo>/time in the given *glitch_file*.
    """
    if not os.path.exists(glitch_file):
        return np.array([])
    ts = []
    with h5py.File(glitch_file, "r") as f:
        for ifo in ifos:
            if ifo in f and "time" in f[ifo]:
                ts.extend(f[ifo]["time"][:])
    return np.asarray(ts, dtype=float)


class Hdf5TimeSeriesDataset(torch.utils.data.IterableDataset):
    """
    Iterable dataset that samples and loads windows of
    timeseries data uniformly from a set of HDF5 files.
    It is _strongly_ recommended that these files have been
    written using [chunked storage]
    (https://docs.h5py.org/en/stable/high/dataset.html#chunked-storage).
    This has shown to produce increases in read-time speeds
    of over an order of magnitude.

    Args:
        fnames:
            Paths to HDF5 files from which to sample data.
        channels:
            Datasets to read from the indicated files, which
            will be stacked along dim 1 of the generated batches
            during iteration.
        kernel_length:
            Seconds of data after whitening
        psd_length:
            whitening segment [s]
        fduration:
            time-domain pad for FFT [s]
        sample_rate:
            sample rate in Hz
        batch_size:
            Number of windows to sample at each iteration.
        batches_per_epoch:
            Number of batches to generate during each call
            to `__iter__`.
        coincident:
            Whether windows for each channel in a given batch
            element should be sampled coincidentally, i.e.
            corresponding to the same time indices from the
            same files, or should be sampled independently.
            For the latter case, users can either specify
            `False`, which will sample filenames independently
            for each channel, or `"files"`, which will sample
            windows independently within a given file for each
            channel. The latter setting limits the amount of
            entropy in the effective dataset, but can provide
            over 2x improvement in total throughput.
        num_files_per_batch:
            The number of unique files from which to sample
            batch elements each epoch. If left as `None`,
            will use all available files. Useful when reading
            from many files is bottlenecking dataloading.

        mode:
            "raw" -- sample every possible window (baseline behaviour).
            "clean" –- sample exactly as raw **but**
                    -– discard any window whose *post-PSD* segment
                       (length = fduration + kernel_length) overlaps
                       a glitch (±glitch_margin seconds).

            "glitch" -– pick one glitch time *tgps*
                     -– start-index  s = (tgps - gps_start) * fs − psd_samples
                        so the glitch lands in the centre of the
                        fduration+kernel_length part.
    """
    def __init__(self,
                 fnames: Sequence[str],
                 channels: Sequence[str],
                 kernel_length: float,
                 psd_length: float,
                 fduration: float,
                 sample_rate: int,
                 batch_size: int,
                 batches_per_epoch: int,
                 coincident: Union[bool, str],
                 mode: str = "raw",
                 glitch_root: str = "/path/to/omicron/HL",
                 ifos: Sequence[str] = ("H1", "L1"),
                 glitch_margin: float = 2.0,
                 num_files_per_batch: Optional[int] = None,
<<<<<<< HEAD
=======
                 cache_dir: Optional[str] = None,
>>>>>>> 599c66d0
                 remake_cache: bool = False):

        assert mode in ("raw", "clean", "glitch")
        if not isinstance(coincident, bool) and coincident != "files":
            raise ValueError("coincident must be bool or 'files'")

        self.fnames = np.asarray(fnames)
        self.channels = channels
        self.num_channels = len(channels)
        self.kernel_len_s = kernel_length
        self.psd_len_s = psd_length
        self.fdur_s = fduration
        self.fs = sample_rate

        # New logic: psd_length | fdur/2 | kernel_length | fdur/2
        self.fdur_samples = int((fduration / 2) * sample_rate)
        self.psd_samples = int(psd_length * sample_rate)
        self.kernel_samples = int(kernel_length * sample_rate)
        self.kernel_size = self.psd_samples + 2 * self.fdur_samples + self.kernel_samples

        self.batch_size = batch_size
        self.batches_per_epoch = batches_per_epoch
        self.coincident = coincident
        self.mode = mode
        self.glitch_root = glitch_root
        self.ifos = ifos
        self.glitch_margin = glitch_margin
        self.num_files_per_batch = len(fnames) if num_files_per_batch is None else num_files_per_batch
<<<<<<< HEAD
=======
        self.cache_dir = cache_dir
>>>>>>> 599c66d0
        self.remake_cache = remake_cache

        self.sizes, self.valid, self.cache_paths, self.num_valid = {}, {}, {}, {}
        for fname in self.fnames:
<<<<<<< HEAD
            basename = os.path.basename(fname).replace(".h5", "")
            cache_path = os.path.join(os.path.dirname(fname), f"{basename}_{mode}_valid.npy")
=======
            basename = os.path.basename(fname).replace(".h5", “")
            if self.cache_dir is not None:
                os.makedirs(self.cache_dir, exist_ok=True)
                cache_path = os.path.join(self.cache_dir, f"{basename}_{mode}_valid.npy")
            else:
                cache_path = os.path.join(os.path.dirname(fname), f"{basename}_{mode}_valid.npy")
            
>>>>>>> 599c66d0
            self.cache_paths[fname] = str(cache_path)
            self.num_valid[fname] = 0

            with h5py.File(fname, "r") as f:
                dset = f[channels[0]]
                if dset.chunks is None:
                    warnings.warn(f"{fname} stored contiguously – slower I/O", ContiguousHdf5Warning)
                self.sizes[fname] = len(dset)

            if os.path.exists(cache_path) and not self.remake_cache and mode != "raw":
                #self.valid[fname] = np.load(cache_path)
                valid = np.load(cache_path)
                self.num_valid[fname] = len(valid)
                self.valid[fname] = valid
                continue

            if mode == "raw":
                self.num_valid[fname] = self.sizes[fname] - self.kernel_size
                continue

            g0, dur = gps_from_fname(fname)
            glitch_file = os.path.join(glitch_root, f"Segs_{g0}_{dur}", "glitch_info.h5")
            tglitch = read_glitch_times(glitch_file, ifos)

            mask = np.zeros(self.sizes[fname], dtype=bool)
            if len(tglitch):
                for tg in tglitch:
                    lo = int((tg - g0 - glitch_margin) * self.fs)
                    hi = int((tg - g0 + glitch_margin) * self.fs)
                    mask[max(lo, 0):min(hi, self.sizes[fname])] = True

            if mode == "clean":
                keep = []
                max_i = self.sizes[fname] - self.kernel_size
                for i in range(max_i):
                    post = mask[i + self.psd_samples : i + self.psd_samples + self.fdur_samples + self.kernel_samples + self.fdur_samples]
                    if not post.any():
                        keep.append(i)
                self.valid[fname] = np.asarray(keep, dtype=int)
                #valid = np.asarray(keep, dtype=int)
            else:  # glitch mode
                starts = []
                for tg in tglitch:
                    centre = int((tg - g0) * self.fs)
                    mid_kernel_offset = self.psd_samples + self.fdur_samples + self.kernel_samples // 2
                    s = centre - mid_kernel_offset
                    if 0 <= s <= self.sizes[fname] - self.kernel_size:
                        starts.append(s)
                self.valid[fname] = np.unique(starts)
                #valid = np.unique(starts)

            if mode == "glitch" and len(self.valid[fname]) == 0:
                warnings.warn(f"No usable glitch windows in {fname}")

            np.save(cache_path, self.valid[fname])
            self.num_valid[fname] = len(self.valid[fname])

        self.fnames = np.asarray([f for f in self.fnames if self.num_valid[f] > 0])
        self.num_files_per_batch = min(self.num_files_per_batch, len(self.fnames))
        if len(self.fnames) == 0:
            raise RuntimeError(f"No files contain {mode} windows!")

        total = sum(self.num_valid[f] for f in self.fnames)
        self.probs = np.array([self.num_valid[f] / total for f in self.fnames])

    def __len__(self):
        return self.batches_per_epoch

    def sample_files(self, size):
        idx = np.random.choice(np.arange(len(self.fnames)),
                               size=self.num_files_per_batch,
                               replace=False, p=self.probs)
        subf = self.fnames[idx]
        p = self.probs[idx]
        p /= p.sum()
        return np.random.choice(subf, size=size, replace=True, p=p)

    def sample_batch(self) -> WaveformTensor:
        x = np.zeros((self.batch_size, self.num_channels, self.kernel_size), dtype=np.float32)

        size = (self.batch_size,) if self.coincident else (self.batch_size, self.num_channels)
        files = self.sample_files(size)

        uniq, inv, count = np.unique(files, return_inverse=True, return_counts=True)
        for u, (fname, cnt) in enumerate(zip(uniq, count)):
            if self.mode == "raw":
                # just need to sample a number from 0 to self.sizes[fname] - self.kernel_size
                valid_cache = self.sizes[fname] - self.kernel_size
            else:
                valid_cache = self.valid[fname]
            inds = np.where(inv == u)[0]
            if self.coincident:
                b_idx = np.repeat(inds, self.num_channels)
                ch_idx = np.tile(np.arange(self.num_channels), cnt)
            else:
                b_idx = inds // self.num_channels
                ch_idx = inds % self.num_channels

            if self.coincident is True:
                #starts = np.random.choice(self.valid[fname], size=cnt)
                starts = np.random.choice(valid_cache, size=cnt)
                starts = np.repeat(starts, self.num_channels)
            else:
                #starts = np.random.choice(self.valid[fname], size=len(b_idx))
                starts = np.random.choice(valid_cache, size=len(b_idx))

            with h5py.File(fname, "r") as f:
                for b, c, s in zip(b_idx, ch_idx, starts):
                    x[b, c] = f[self.channels[c]][s:s + self.kernel_size]

        return torch.tensor(x)

    def __iter__(self):
        wi = torch.utils.data.get_worker_info()
        n = self.batches_per_epoch if wi is None else \
            self.batches_per_epoch // wi.num_workers + (wi.id < self.batches_per_epoch % wi.num_workers)
        for _ in range(n):
            yield self.sample_batch()<|MERGE_RESOLUTION|>--- conflicted
+++ resolved
@@ -112,10 +112,7 @@
                  ifos: Sequence[str] = ("H1", "L1"),
                  glitch_margin: float = 2.0,
                  num_files_per_batch: Optional[int] = None,
-<<<<<<< HEAD
-=======
                  cache_dir: Optional[str] = None,
->>>>>>> 599c66d0
                  remake_cache: bool = False):
 
         assert mode in ("raw", "clean", "glitch")
@@ -144,26 +141,18 @@
         self.ifos = ifos
         self.glitch_margin = glitch_margin
         self.num_files_per_batch = len(fnames) if num_files_per_batch is None else num_files_per_batch
-<<<<<<< HEAD
-=======
         self.cache_dir = cache_dir
->>>>>>> 599c66d0
         self.remake_cache = remake_cache
 
         self.sizes, self.valid, self.cache_paths, self.num_valid = {}, {}, {}, {}
         for fname in self.fnames:
-<<<<<<< HEAD
             basename = os.path.basename(fname).replace(".h5", "")
-            cache_path = os.path.join(os.path.dirname(fname), f"{basename}_{mode}_valid.npy")
-=======
-            basename = os.path.basename(fname).replace(".h5", “")
             if self.cache_dir is not None:
                 os.makedirs(self.cache_dir, exist_ok=True)
                 cache_path = os.path.join(self.cache_dir, f"{basename}_{mode}_valid.npy")
             else:
                 cache_path = os.path.join(os.path.dirname(fname), f"{basename}_{mode}_valid.npy")
             
->>>>>>> 599c66d0
             self.cache_paths[fname] = str(cache_path)
             self.num_valid[fname] = 0
 
